--- conflicted
+++ resolved
@@ -231,11 +231,7 @@
     log.debug(
         "Searching the ML warehouse", expt_name=experiment_name, slot=instrument_slot
     )
-<<<<<<< HEAD
-=======
-    num_errors = 0
-
->>>>>>> a4e20eb5
+
     fc_info = find_flowcell_by_expt_slot(mlwh_session, experiment_name, instrument_slot)
     if not fc_info:
         log.warn(
@@ -264,22 +260,10 @@
     ]
     coll.add_metadata(*avus)  # These AVUs should be present already
 
-<<<<<<< HEAD
-    # There will be either a single fc record (for non-multiplexed data) or
-    # multiple (one per plex of multiplexed data).
-
-    for fc in fc_info:
-        log.debug(
-            "Found experiment/slot/tag index",
-            expt_name=experiment_name,
-            slot=instrument_slot,
-            tag_id=fc.tag_identifier,
-=======
     # A single fc record (for non-multiplexed data)
     if len(fc_info) == 1:
         log.info(
             "Found non-multiplexed", expt_name=experiment_name, slot=instrument_slot
->>>>>>> a4e20eb5
         )
         fc = fc_info[0]
         try:
@@ -288,9 +272,9 @@
             coll.add_permissions(*make_sample_acl(fc.sample, fc.study), recurse=True)
         except RodsError as e:
             log.error(e.message, code=e.code)
-            num_errors += 1
-
-        return num_errors == 0
+            return False
+
+        return True
 
     log.info("Found multiplexed", expt_name=experiment_name, slot=instrument_slot)
     sub_colls = [c for c in coll.contents() if c.rods_type == Collection]
@@ -300,6 +284,7 @@
     # "fast_fail". Each of these subdirectories contains another directory for each
     # barcode, plus miscellaneous directories such as "mixed" and "unclassified".
 
+    num_errors = 0
     for sc in sub_colls:  # fast5_fail, fast5_pass etc
         # These are some known special cases that don't have barcode directories
         if sc.path.name in IGNORED_DIRECTORIES:
@@ -315,69 +300,6 @@
                 tag_id=fc.tag_identifier,
             )
 
-<<<<<<< HEAD
-        if fc.tag_identifier:
-            # This is the barcode directory naming style created by current ONT's
-            # Guppy de-multiplexer. We add information to the barcode sub-collection.
-            # Guppy creates several subdirectories e.g. "fast5_pass", "fast_fail",
-            # which we need to traverse.
-            #
-            # Each of these subdirectories contains another directory for each barcode,
-            # plus miscellaneous directories such as "mixed" and "unclassified".
-
-            coll_lookup = {
-                c.path.name: c.path
-                for c in Collection(path).contents()
-                if c.rods_type == Collection
-            }
-
-            subcolls = [
-                c for c in Collection(path).contents() if c.rods_type == Collection
-            ]
-
-            num_errors = 0
-            for sc in subcolls:
-                try:
-                    bc_path = sc.path / barcode_name_from_id(fc.tag_identifier)
-                    log.debug("Annotating", path=bc_path, tag_id=fc.tag_identifier)
-                    log.debug(
-                        "Annotating", path=bc_path, sample=fc.sample, study=fc.study
-                    )
-
-                    bc_coll = Collection(bc_path)
-                    if not bc_coll.exists():
-                        log.warn(
-                            "The barcoded data collection does not exist",
-                            path=bc_path,
-                            expt_name=experiment_name,
-                            slot=instrument_slot,
-                            tag_id=fc.tag_identifier,
-                        )
-                        continue
-
-                    bc_coll.add_metadata(
-                        AVU(SeqConcept.TAG_INDEX, tag_index_from_id(fc.tag_identifier))
-                    )
-                    bc_coll.add_metadata(*make_study_metadata(fc.study))
-                    bc_coll.add_metadata(*make_sample_metadata(fc.sample))
-
-                    # The ACL could be different for each plex
-                    bc_coll.add_permissions(
-                        *make_sample_acl(fc.sample, fc.study), recurse=True
-                    )
-                except RodsError as e:
-                    log.error(e.message, code=e.code)
-                    num_errors += 1
-
-            if num_errors:
-                return False
-        else:
-            # There is no tag index, meaning that this is not a
-            # multiplexed run, so we add information to the containing
-            # collection.
-            coll.add_metadata(*make_study_metadata(fc.study))
-            coll.add_metadata(*make_sample_metadata(fc.sample))
-=======
             try:
                 bc_path = sc.path / barcode_name_from_id(fc.tag_identifier)
                 bc_coll = Collection(bc_path)
@@ -404,7 +326,6 @@
                 )
                 bc_coll.add_metadata(*make_study_metadata(fc.study))
                 bc_coll.add_metadata(*make_sample_metadata(fc.sample))
->>>>>>> a4e20eb5
 
                 # The ACL could be different for each plex
                 bc_coll.add_permissions(
